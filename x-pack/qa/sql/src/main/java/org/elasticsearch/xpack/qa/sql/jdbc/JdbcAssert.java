--- conflicted
+++ resolved
@@ -133,7 +133,7 @@
             doAssertResultSetData(ex, ac, logger, lenient);
         }
     }
-    
+
     private static void doAssertResultSetData(ResultSet expected, ResultSet actual, Logger logger, boolean lenient) throws SQLException {
         ResultSetMetaData metaData = expected.getMetaData();
         int columns = metaData.getColumnCount();
@@ -172,7 +172,7 @@
                     } catch (ClassNotFoundException cnfe) {
                         throw new SQLException(cnfe);
                     }
-                    
+
                     Object expectedObject = expected.getObject(column);
                     Object actualObject = lenient ? actual.getObject(column, expectedColumnClass) : actual.getObject(column);
 
@@ -217,10 +217,6 @@
         }
     }
 
-<<<<<<< HEAD
-    private static Object getTime(ResultSet rs, int column) throws SQLException {
-        return rs.getTime(column, UTC_CALENDAR).getTime();
-=======
     /**
      * Returns the value of the given type either in a lenient fashion (widened) or strict.
      */
@@ -236,6 +232,10 @@
         }
 
         return columnType;
->>>>>>> 59191b49
+    }
+
+    private static Object getTime(ResultSet rs, int column) throws SQLException {
+        return rs.getTime(column, UTC_CALENDAR).getTime();
+
     }
 }