/*
 * Licensed to Elasticsearch under one or more contributor
 * license agreements. See the NOTICE file distributed with
 * this work for additional information regarding copyright
 * ownership. Elasticsearch licenses this file to you under
 * the Apache License, Version 2.0 (the "License"); you may
 * not use this file except in compliance with the License.
 * You may obtain a copy of the License at
 *
 *    http://www.apache.org/licenses/LICENSE-2.0
 *
 * Unless required by applicable law or agreed to in writing,
 * software distributed under the License is distributed on an
 * "AS IS" BASIS, WITHOUT WARRANTIES OR CONDITIONS OF ANY
 * KIND, either express or implied.  See the License for the
 * specific language governing permissions and limitations
 * under the License.
 */

package org.elasticsearch.index.rankeval;

import org.elasticsearch.index.query.MatchAllQueryBuilder;
import org.elasticsearch.index.rankeval.PrecisionAtN.Rating;
<<<<<<< HEAD
import org.elasticsearch.index.rankeval.QuerySpec;
import org.elasticsearch.index.rankeval.RankEvalAction;
import org.elasticsearch.index.rankeval.RankEvalPlugin;
import org.elasticsearch.index.rankeval.RankEvalRequest;
import org.elasticsearch.index.rankeval.RankEvalRequestBuilder;
import org.elasticsearch.index.rankeval.RankEvalResponse;
import org.elasticsearch.index.rankeval.RankEvalResult;
import org.elasticsearch.index.rankeval.RankEvalSpec;
import org.elasticsearch.index.rankeval.RatedDocument;
import org.elasticsearch.index.rankeval.RatedDocumentKey;
=======
>>>>>>> fa459f88
import org.elasticsearch.plugins.Plugin;
import org.elasticsearch.search.builder.SearchSourceBuilder;
import org.elasticsearch.test.ESIntegTestCase;
import org.junit.Before;

import java.util.ArrayList;
import java.util.Collection;
import java.util.List;
import java.util.Map.Entry;
import java.util.Set;

@ESIntegTestCase.ClusterScope(scope = ESIntegTestCase.Scope.SUITE, transportClientRatio = 0.0)
// NORELEASE need to fix transport client use case
public class RankEvalRequestTests  extends ESIntegTestCase {
    @Override
    protected Collection<Class<? extends Plugin>> transportClientPlugins() {
        return pluginList(RankEvalPlugin.class);
    }

    @Override
    protected Collection<Class<? extends Plugin>> nodePlugins() {
        return pluginList(RankEvalPlugin.class);
    }

    @Before
    public void setup() {
        createIndex("test");
        ensureGreen();

        client().prepareIndex("test", "testtype").setId("1")
                .setSource("text", "berlin").get();
        client().prepareIndex("test", "testtype").setId("2")
                .setSource("text", "amsterdam").get();
        client().prepareIndex("test", "testtype").setId("3")
                .setSource("text", "amsterdam").get();
        client().prepareIndex("test", "testtype").setId("4")
                .setSource("text", "amsterdam").get();
        client().prepareIndex("test", "testtype").setId("5")
                .setSource("text", "amsterdam").get();
        client().prepareIndex("test", "testtype").setId("6")
                .setSource("text", "amsterdam").get();
        refresh();
    }

    public void testPrecisionAtRequest() {
        ArrayList<String> indices = new ArrayList<>();
        indices.add("test");
        ArrayList<String> types = new ArrayList<>();
        types.add("testtype");

        String specId = randomAsciiOfLength(10);
        List<QuerySpec> specifications = new ArrayList<>();
        SearchSourceBuilder testQuery = new SearchSourceBuilder();
        testQuery.query(new MatchAllQueryBuilder());
        specifications.add(new QuerySpec("amsterdam_query",  testQuery, indices, types, createRelevant("2", "3", "4", "5")));
        specifications.add(new QuerySpec("berlin_query",  testQuery, indices, types, createRelevant("1")));

        RankEvalSpec task = new RankEvalSpec(specId, specifications, new PrecisionAtN(10));

        RankEvalRequestBuilder builder = new RankEvalRequestBuilder(
                client(),
                RankEvalAction.INSTANCE,
                new RankEvalRequest());
        builder.setRankEvalSpec(task);

        RankEvalResponse response = client().execute(RankEvalAction.INSTANCE, builder.request()).actionGet();
<<<<<<< HEAD
        RankEvalResult result = response.getRankEvalResult();
        assertEquals(specId, result.getSpecId());
        assertEquals(1.0, result.getQualityLevel(), Double.MIN_VALUE);
        Set<Entry<String, Collection<RatedDocumentKey>>> entrySet = result.getUnknownDocs().entrySet();
=======
        assertEquals(specId, response.getSpecId());
        assertEquals(1.0, response.getQualityLevel(), Double.MIN_VALUE);
        Set<Entry<String, Collection<String>>> entrySet = response.getUnknownDocs().entrySet();
>>>>>>> fa459f88
        assertEquals(2, entrySet.size());
        for (Entry<String, Collection<RatedDocumentKey>> entry : entrySet) {
            if (entry.getKey() == "amsterdam_query") {
                assertEquals(2, entry.getValue().size());
            }
            if (entry.getKey() == "berlin_query") {
                assertEquals(5, entry.getValue().size());
            }
        }
    }

    private static List<RatedDocument> createRelevant(String... docs) {
        List<RatedDocument> relevant = new ArrayList<>();
        for (String doc : docs) {
            relevant.add(new RatedDocument(new RatedDocumentKey("test", "testtype", doc), Rating.RELEVANT.ordinal()));
        }
        return relevant;
    }
 }<|MERGE_RESOLUTION|>--- conflicted
+++ resolved
@@ -21,19 +21,15 @@
 
 import org.elasticsearch.index.query.MatchAllQueryBuilder;
 import org.elasticsearch.index.rankeval.PrecisionAtN.Rating;
-<<<<<<< HEAD
 import org.elasticsearch.index.rankeval.QuerySpec;
 import org.elasticsearch.index.rankeval.RankEvalAction;
 import org.elasticsearch.index.rankeval.RankEvalPlugin;
 import org.elasticsearch.index.rankeval.RankEvalRequest;
 import org.elasticsearch.index.rankeval.RankEvalRequestBuilder;
 import org.elasticsearch.index.rankeval.RankEvalResponse;
-import org.elasticsearch.index.rankeval.RankEvalResult;
 import org.elasticsearch.index.rankeval.RankEvalSpec;
 import org.elasticsearch.index.rankeval.RatedDocument;
 import org.elasticsearch.index.rankeval.RatedDocumentKey;
-=======
->>>>>>> fa459f88
 import org.elasticsearch.plugins.Plugin;
 import org.elasticsearch.search.builder.SearchSourceBuilder;
 import org.elasticsearch.test.ESIntegTestCase;
@@ -100,16 +96,9 @@
         builder.setRankEvalSpec(task);
 
         RankEvalResponse response = client().execute(RankEvalAction.INSTANCE, builder.request()).actionGet();
-<<<<<<< HEAD
-        RankEvalResult result = response.getRankEvalResult();
-        assertEquals(specId, result.getSpecId());
-        assertEquals(1.0, result.getQualityLevel(), Double.MIN_VALUE);
-        Set<Entry<String, Collection<RatedDocumentKey>>> entrySet = result.getUnknownDocs().entrySet();
-=======
         assertEquals(specId, response.getSpecId());
         assertEquals(1.0, response.getQualityLevel(), Double.MIN_VALUE);
-        Set<Entry<String, Collection<String>>> entrySet = response.getUnknownDocs().entrySet();
->>>>>>> fa459f88
+        Set<Entry<String, Collection<RatedDocumentKey>>> entrySet = response.getUnknownDocs().entrySet();
         assertEquals(2, entrySet.size());
         for (Entry<String, Collection<RatedDocumentKey>> entry : entrySet) {
             if (entry.getKey() == "amsterdam_query") {
