--- conflicted
+++ resolved
@@ -174,37 +174,4 @@
         assertThat(authors.getBuckets().size(), greaterThan(0));
     }
 
-<<<<<<< HEAD
-=======
-    public void testPartiallyUnmappedDiversifyField() throws Exception {
-        // One of the indexes is missing the "author" field used for
-        // diversifying results
-        SamplerAggregationBuilder sampleAgg = new SamplerAggregationBuilder("sample").shardSize(100).field("author").maxDocsPerValue(1);
-        sampleAgg.subAggregation(new TermsBuilder("authors").field("author"));
-        SearchResponse response = client().prepareSearch("idx_unmapped_author", "test").setSearchType(SearchType.QUERY_AND_FETCH)
-                .setQuery(new TermQueryBuilder("genre", "fantasy")).setFrom(0).setSize(60).addAggregation(sampleAgg)
-                .execute().actionGet();
-        assertSearchResponse(response);
-        Sampler sample = response.getAggregations().get("sample");
-        assertThat(sample.getDocCount(), greaterThan(0L));
-        Terms authors = sample.getAggregations().get("authors");
-        assertThat(authors.getBuckets().size(), greaterThan(0));
-    }
-
-    public void testWhollyUnmappedDiversifyField() throws Exception {
-        //All of the indices are missing the "author" field used for diversifying results
-        int MAX_DOCS_PER_AUTHOR = 1;
-        SamplerAggregationBuilder sampleAgg = new SamplerAggregationBuilder("sample").shardSize(100);
-        sampleAgg.field("author").maxDocsPerValue(MAX_DOCS_PER_AUTHOR).executionHint(randomExecutionHint());
-        sampleAgg.subAggregation(new TermsBuilder("authors").field("author"));
-        SearchResponse response = client().prepareSearch("idx_unmapped", "idx_unmapped_author").setSearchType(SearchType.QUERY_AND_FETCH)
-                .setQuery(new TermQueryBuilder("genre", "fantasy")).setFrom(0).setSize(60).addAggregation(sampleAgg).execute().actionGet();
-        assertSearchResponse(response);
-        Sampler sample = response.getAggregations().get("sample");
-        assertThat(sample.getDocCount(), equalTo(0L));
-        Terms authors = sample.getAggregations().get("authors");
-        assertNull(authors);
-    }
-
->>>>>>> ed7bc5ba
 }