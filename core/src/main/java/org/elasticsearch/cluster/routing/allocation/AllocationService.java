/*
 * Licensed to Elasticsearch under one or more contributor
 * license agreements. See the NOTICE file distributed with
 * this work for additional information regarding copyright
 * ownership. Elasticsearch licenses this file to you under
 * the Apache License, Version 2.0 (the "License"); you may
 * not use this file except in compliance with the License.
 * You may obtain a copy of the License at
 *
 *    http://www.apache.org/licenses/LICENSE-2.0
 *
 * Unless required by applicable law or agreed to in writing,
 * software distributed under the License is distributed on an
 * "AS IS" BASIS, WITHOUT WARRANTIES OR CONDITIONS OF ANY
 * KIND, either express or implied.  See the License for the
 * specific language governing permissions and limitations
 * under the License.
 */

package org.elasticsearch.cluster.routing.allocation;

import com.carrotsearch.hppc.cursors.ObjectCursor;
import org.elasticsearch.cluster.ClusterInfoService;
import org.elasticsearch.cluster.ClusterState;
import org.elasticsearch.cluster.health.ClusterHealthStatus;
import org.elasticsearch.cluster.health.ClusterStateHealth;
import org.elasticsearch.cluster.metadata.IndexMetaData;
import org.elasticsearch.cluster.metadata.MetaData;
import org.elasticsearch.cluster.node.DiscoveryNode;
import org.elasticsearch.cluster.routing.AllocationId;
import org.elasticsearch.cluster.routing.IndexRoutingTable;
import org.elasticsearch.cluster.routing.IndexShardRoutingTable;
import org.elasticsearch.cluster.routing.RoutingNode;
import org.elasticsearch.cluster.routing.RoutingNodes;
import org.elasticsearch.cluster.routing.RoutingTable;
import org.elasticsearch.cluster.routing.ShardRouting;
import org.elasticsearch.cluster.routing.UnassignedInfo;
import org.elasticsearch.cluster.routing.allocation.allocator.ShardsAllocators;
import org.elasticsearch.cluster.routing.allocation.command.AllocationCommands;
import org.elasticsearch.cluster.routing.allocation.decider.AllocationDeciders;
import org.elasticsearch.cluster.routing.allocation.decider.Decision;
import org.elasticsearch.common.component.AbstractComponent;
import org.elasticsearch.common.inject.Inject;
import org.elasticsearch.common.settings.Settings;

import java.util.ArrayList;
import java.util.Collections;
import java.util.List;
import java.util.Objects;
import java.util.Set;
import java.util.function.Function;
import java.util.stream.Collectors;


/**
 * This service manages the node allocation of a cluster. For this reason the
 * {@link AllocationService} keeps {@link AllocationDeciders} to choose nodes
 * for shard allocation. This class also manages new nodes joining the cluster
 * and rerouting of shards.
 */
public class AllocationService extends AbstractComponent {

    private final AllocationDeciders allocationDeciders;
    private final ClusterInfoService clusterInfoService;
    private final ShardsAllocators shardsAllocators;

    @Inject
    public AllocationService(Settings settings, AllocationDeciders allocationDeciders, ShardsAllocators shardsAllocators, ClusterInfoService clusterInfoService) {
        super(settings);
        this.allocationDeciders = allocationDeciders;
        this.shardsAllocators = shardsAllocators;
        this.clusterInfoService = clusterInfoService;
    }

    /**
     * Applies the started shards. Note, shards can be called several times within this method.
     * <p>
     * If the same instance of the routing table is returned, then no change has been made.</p>
     */
    public RoutingAllocation.Result applyStartedShards(ClusterState clusterState, List<? extends ShardRouting> startedShards) {
        return applyStartedShards(clusterState, startedShards, true);
    }

    public RoutingAllocation.Result applyStartedShards(ClusterState clusterState, List<? extends ShardRouting> startedShards, boolean withReroute) {
        RoutingNodes routingNodes = getMutableRoutingNodes(clusterState);
        // shuffle the unassigned nodes, just so we won't have things like poison failed shards
        routingNodes.unassigned().shuffle();
        StartedRerouteAllocation allocation = new StartedRerouteAllocation(allocationDeciders, routingNodes, clusterState.nodes(), startedShards, clusterInfoService.getClusterInfo());
        boolean changed = applyStartedShards(routingNodes, startedShards);
        if (!changed) {
            return new RoutingAllocation.Result(false, clusterState.routingTable(), clusterState.metaData());
        }
        shardsAllocators.applyStartedShards(allocation);
        if (withReroute) {
            reroute(allocation);
        }
<<<<<<< HEAD

        RoutingAllocation.Result result = buildChangedResult(clusterState.metaData(), routingNodes);
=======
        final RoutingAllocation.Result result = buildChangedResult(clusterState.metaData(), routingNodes);
>>>>>>> 54022774

        String startedShardsAsString = firstListElementsToCommaDelimitedString(startedShards, s -> s.shardId().toString());
        logClusterHealthStateChange(
                new ClusterStateHealth(clusterState),
<<<<<<< HEAD
                new ClusterStateHealth(result.metaData(), result.routingTable()),
=======
                new ClusterStateHealth(clusterState.metaData(), result.routingTable()),
>>>>>>> 54022774
                "shards started [" + startedShardsAsString + "] ..."
        );
        return result;

    }


    protected RoutingAllocation.Result buildChangedResult(MetaData metaData, RoutingNodes routingNodes) {
        return buildChangedResult(metaData, routingNodes, new RoutingExplanations());

    }

    protected RoutingAllocation.Result buildChangedResult(MetaData metaData, RoutingNodes routingNodes, RoutingExplanations explanations) {
        final RoutingTable routingTable = new RoutingTable.Builder().updateNodes(routingNodes).build();
        MetaData newMetaData = updateMetaDataWithRoutingTable(metaData, routingTable);
        return new RoutingAllocation.Result(true, routingTable.validateRaiseException(newMetaData), newMetaData, explanations);
    }

    /**
     * Updates the current {@link MetaData} based on the newly created {@link RoutingTable}.
     *
     * @param currentMetaData {@link MetaData} object from before the routing table was changed.
     * @param newRoutingTable new {@link RoutingTable} created by the allocation change
     * @return adpated {@link MetaData}, potentially the original one if no change was needed.
     */
    static MetaData updateMetaDataWithRoutingTable(MetaData currentMetaData, RoutingTable newRoutingTable) {
        // make sure index meta data and routing tables are in sync w.r.t primaryTerm
        MetaData.Builder metaDataBuilder = null;
        for (IndexRoutingTable indexRoutingTable : newRoutingTable) {
            final IndexMetaData indexMetaData = currentMetaData.index(indexRoutingTable.getIndex());
            if (indexMetaData == null) {
                throw new IllegalStateException("no metadata found for index [" + indexRoutingTable.index() + "]");
            }
            IndexMetaData.Builder indexMetaDataBuilder = null;
            for (IndexShardRoutingTable shardRoutings : indexRoutingTable) {
                final ShardRouting primary = shardRoutings.primaryShard();
                if (primary == null) {
                    throw new IllegalStateException("missing primary shard for " + shardRoutings.shardId());
                }
                final int shardId = primary.shardId().id();
                if (primary.primaryTerm() != indexMetaData.primaryTerm(shardId)) {
                    assert primary.primaryTerm() > indexMetaData.primaryTerm(shardId) :
                            "primary term should only increase. Index primary term ["
                                    + indexMetaData.primaryTerm(shardId) + "] but primary routing is " + primary;
                    if (indexMetaDataBuilder == null) {
                        indexMetaDataBuilder = IndexMetaData.builder(indexMetaData);
                    }
                    indexMetaDataBuilder.primaryTerm(shardId, primary.primaryTerm());
                }
            }
            if (indexMetaDataBuilder != null) {
                if (metaDataBuilder == null) {
                    metaDataBuilder = MetaData.builder(currentMetaData);
                }
                metaDataBuilder.put(indexMetaDataBuilder);
            }
        }
        if (metaDataBuilder != null) {
            return metaDataBuilder.build();
        } else {
            return currentMetaData;
        }
    }


    protected RoutingAllocation.Result buildChangedResult(MetaData metaData, RoutingNodes routingNodes) {
        return buildChangedResult(metaData, routingNodes, new RoutingExplanations());

    }
    protected RoutingAllocation.Result buildChangedResult(MetaData metaData, RoutingNodes routingNodes, RoutingExplanations explanations) {
        final RoutingTable routingTable = new RoutingTable.Builder().updateNodes(routingNodes).build();
        MetaData newMetaData = updateMetaDataWithRoutingTable(metaData,routingTable);
        return new RoutingAllocation.Result(true, routingTable.validateRaiseException(newMetaData), newMetaData, explanations);
    }

    /**
     * Updates the current {@link MetaData} based on the newly created {@link RoutingTable}.
     *
     * @param currentMetaData {@link MetaData} object from before the routing table was changed.
     * @param newRoutingTable new {@link RoutingTable} created by the allocation change
     * @return adapted {@link MetaData}, potentially the original one if no change was needed.
     */
    static MetaData updateMetaDataWithRoutingTable(MetaData currentMetaData, RoutingTable newRoutingTable) {
        // make sure index meta data and routing tables are in sync w.r.t active allocation ids
        MetaData.Builder metaDataBuilder = null;
        for (IndexRoutingTable indexRoutingTable : newRoutingTable) {
            final IndexMetaData indexMetaData = currentMetaData.index(indexRoutingTable.getIndex());
            if (indexMetaData == null) {
                throw new IllegalStateException("no metadata found for index [" + indexRoutingTable.index() + "]");
            }
            IndexMetaData.Builder indexMetaDataBuilder = null;
            for (IndexShardRoutingTable shardRoutings : indexRoutingTable) {
                Set<String> activeAllocationIds = shardRoutings.activeShards().stream()
                        .map(ShardRouting::allocationId)
                        .filter(Objects::nonNull)
                        .map(AllocationId::getId)
                        .collect(Collectors.toSet());
                // only update active allocation ids if there is an active shard
                if (activeAllocationIds.isEmpty() == false) {
                    // get currently stored allocation ids
                    Set<String> storedAllocationIds = indexMetaData.activeAllocationIds(shardRoutings.shardId().id());
                    if (activeAllocationIds.equals(storedAllocationIds) == false) {
                        if (indexMetaDataBuilder == null) {
                            indexMetaDataBuilder = IndexMetaData.builder(indexMetaData);
                        }

                        indexMetaDataBuilder.putActiveAllocationIds(shardRoutings.shardId().id(), activeAllocationIds);
                    }
                }
            }
            if (indexMetaDataBuilder != null) {
                if (metaDataBuilder == null) {
                    metaDataBuilder = MetaData.builder(currentMetaData);
                }
                metaDataBuilder.put(indexMetaDataBuilder);
            }
        }
        if (metaDataBuilder != null) {
            return metaDataBuilder.build();
        } else {
            return currentMetaData;
        }
    }

    public RoutingAllocation.Result applyFailedShard(ClusterState clusterState, ShardRouting failedShard) {
        return applyFailedShards(clusterState, Collections.singletonList(new FailedRerouteAllocation.FailedShard(failedShard, null, null)));
    }

    /**
     * Applies the failed shards. Note, shards can be called several times within this method.
     * <p>
     * If the same instance of the routing table is returned, then no change has been made.</p>
     */
    public RoutingAllocation.Result applyFailedShards(ClusterState clusterState, List<FailedRerouteAllocation.FailedShard> failedShards) {
        RoutingNodes routingNodes = getMutableRoutingNodes(clusterState);
        // shuffle the unassigned nodes, just so we won't have things like poison failed shards
        routingNodes.unassigned().shuffle();
        FailedRerouteAllocation allocation = new FailedRerouteAllocation(allocationDeciders, routingNodes, clusterState.nodes(), failedShards, clusterInfoService.getClusterInfo());
        boolean changed = false;
        for (FailedRerouteAllocation.FailedShard failedShard : failedShards) {
            changed |= applyFailedShard(allocation, failedShard.shard, true, new UnassignedInfo(UnassignedInfo.Reason.ALLOCATION_FAILED, failedShard.message, failedShard.failure,
                    System.nanoTime(), System.currentTimeMillis()));
        }
        if (!changed) {
            return new RoutingAllocation.Result(false, clusterState.routingTable(), clusterState.metaData());
        }
        shardsAllocators.applyFailedShards(allocation);
        reroute(allocation);
<<<<<<< HEAD
        RoutingAllocation.Result result = buildChangedResult(clusterState.metaData(), routingNodes);

        String failedShardsAsString = firstListElementsToCommaDelimitedString(failedShards, s -> s.shard.shardId().toString());
        logClusterHealthStateChange(
                new ClusterStateHealth(clusterState),
                new ClusterStateHealth(clusterState.getMetaData(), clusterState.routingTable()),
=======
        final RoutingAllocation.Result result = buildChangedResult(clusterState.metaData(), routingNodes);
        String failedShardsAsString = firstListElementsToCommaDelimitedString(failedShards, s -> s.shard.shardId().toString());
        logClusterHealthStateChange(
                new ClusterStateHealth(clusterState),
                new ClusterStateHealth(clusterState.getMetaData(), result.routingTable()),
>>>>>>> 54022774
                "shards failed [" + failedShardsAsString + "] ..."
        );
        return result;
    }

    /**
     * Internal helper to cap the number of elements in a potentially long list for logging.
     *
     * @param elements  The elements to log. May be any non-null list. Must not be null.
     * @param formatter A function that can convert list elements to a String. Must not be null.
     * @param <T>       The list element type.
     * @return A comma-separated string of the first few elements.
     */
    private <T> String firstListElementsToCommaDelimitedString(List<T> elements, Function<T, String> formatter) {
        final int maxNumberOfElements = 10;
        return elements
                .stream()
                .limit(maxNumberOfElements)
                .map(formatter)
                .collect(Collectors.joining(", "));
    }

    public RoutingAllocation.Result reroute(ClusterState clusterState, AllocationCommands commands) {
        return reroute(clusterState, commands, false);
    }

    public RoutingAllocation.Result reroute(ClusterState clusterState, AllocationCommands commands, boolean explain) {
        RoutingNodes routingNodes = getMutableRoutingNodes(clusterState);
        // we don't shuffle the unassigned shards here, to try and get as close as possible to
        // a consistent result of the effect the commands have on the routing
        // this allows systems to dry run the commands, see the resulting cluster state, and act on it
        RoutingAllocation allocation = new RoutingAllocation(allocationDeciders, routingNodes, clusterState.nodes(), clusterInfoService.getClusterInfo(), currentNanoTime());
        // don't short circuit deciders, we want a full explanation
        allocation.debugDecision(true);
        // we ignore disable allocation, because commands are explicit
        allocation.ignoreDisable(true);
        RoutingExplanations explanations = commands.execute(allocation, explain);
        // we revert the ignore disable flag, since when rerouting, we want the original setting to take place
        allocation.ignoreDisable(false);
        // the assumption is that commands will move / act on shards (or fail through exceptions)
        // so, there will always be shard "movements", so no need to check on reroute
        reroute(allocation);
        RoutingAllocation.Result result = buildChangedResult(clusterState.metaData(), routingNodes, explanations);
        logClusterHealthStateChange(
                new ClusterStateHealth(clusterState),
                new ClusterStateHealth(clusterState.getMetaData(), result.routingTable()),
                "reroute commands"
        );
        return result;
    }


    /**
     * Reroutes the routing table based on the live nodes.
     * <p>
     * If the same instance of the routing table is returned, then no change has been made.
     */
    public RoutingAllocation.Result reroute(ClusterState clusterState, String reason) {
        return reroute(clusterState, reason, false);
    }

    /**
     * Reroutes the routing table based on the live nodes.
     * <p>
     * If the same instance of the routing table is returned, then no change has been made.
     */
    protected RoutingAllocation.Result reroute(ClusterState clusterState, String reason, boolean debug) {
        RoutingNodes routingNodes = getMutableRoutingNodes(clusterState);
        // shuffle the unassigned nodes, just so we won't have things like poison failed shards
        routingNodes.unassigned().shuffle();
        RoutingAllocation allocation = new RoutingAllocation(allocationDeciders, routingNodes, clusterState.nodes(), clusterInfoService.getClusterInfo(), currentNanoTime());
        allocation.debugDecision(debug);
        if (!reroute(allocation)) {
            return new RoutingAllocation.Result(false, clusterState.routingTable(), clusterState.metaData());
        }
        RoutingAllocation.Result result = buildChangedResult(clusterState.metaData(), routingNodes);
        logClusterHealthStateChange(
                new ClusterStateHealth(clusterState),
                new ClusterStateHealth(clusterState.getMetaData(), result.routingTable()),
                reason
        );
        return result;
    }

    private void logClusterHealthStateChange(ClusterStateHealth previousStateHealth, ClusterStateHealth newStateHealth, String reason) {
        ClusterHealthStatus previousHealth = previousStateHealth.getStatus();
        ClusterHealthStatus currentHealth = newStateHealth.getStatus();
        if (!previousHealth.equals(currentHealth)) {
            logger.info("Cluster health status changed from [{}] to [{}] (reason: [{}]).", previousHealth, currentHealth, reason);
        }
    }

    private boolean reroute(RoutingAllocation allocation) {
        boolean changed = false;
        // first, clear from the shards any node id they used to belong to that is now dead
        changed |= deassociateDeadNodes(allocation);

        // create a sorted list of from nodes with least number of shards to the maximum ones
        applyNewNodes(allocation);

        // elect primaries *before* allocating unassigned, so backups of primaries that failed
        // will be moved to primary state and not wait for primaries to be allocated and recovered (*from gateway*)
        changed |= electPrimariesAndUnassignedDanglingReplicas(allocation);

        // now allocate all the unassigned to available nodes
        if (allocation.routingNodes().unassigned().size() > 0) {
            updateLeftDelayOfUnassignedShards(allocation, settings);

            changed |= shardsAllocators.allocateUnassigned(allocation);
        }

        // move shards that no longer can be allocated
        changed |= moveShards(allocation);

        // rebalance
        changed |= shardsAllocators.rebalance(allocation);
        assert RoutingNodes.assertShardStats(allocation.routingNodes());
        return changed;
    }

    // public for testing
    public static void updateLeftDelayOfUnassignedShards(RoutingAllocation allocation, Settings settings) {
        for (ShardRouting shardRouting : allocation.routingNodes().unassigned()) {
            final MetaData metaData = allocation.metaData();
            final IndexMetaData indexMetaData = metaData.index(shardRouting.index());
            shardRouting.unassignedInfo().updateDelay(allocation.getCurrentNanoTime(), settings, indexMetaData.getSettings());
        }
    }

    private boolean moveShards(RoutingAllocation allocation) {
        boolean changed = false;

        // create a copy of the shards interleaving between nodes, and check if they can remain
        List<ShardRouting> shards = new ArrayList<>();
        int index = 0;
        boolean found = true;
        final RoutingNodes routingNodes = allocation.routingNodes();
        while (found) {
            found = false;
            for (RoutingNode routingNode : routingNodes) {
                if (index >= routingNode.size()) {
                    continue;
                }
                found = true;
                shards.add(routingNode.get(index));
            }
            index++;
        }
        for (int i = 0; i < shards.size(); i++) {
            ShardRouting shardRouting = shards.get(i);
            // we can only move started shards...
            if (!shardRouting.started()) {
                continue;
            }
            final RoutingNode routingNode = routingNodes.node(shardRouting.currentNodeId());
            Decision decision = allocation.deciders().canRemain(shardRouting, routingNode, allocation);
            if (decision.type() == Decision.Type.NO) {
                logger.debug("[{}][{}] allocated on [{}], but can no longer be allocated on it, moving...", shardRouting.index(), shardRouting.id(), routingNode.node());
                boolean moved = shardsAllocators.move(shardRouting, routingNode, allocation);
                if (!moved) {
                    logger.debug("[{}][{}] can't move", shardRouting.index(), shardRouting.id());
                } else {
                    changed = true;
                }
            }
        }
        return changed;
    }

    private boolean electPrimariesAndUnassignedDanglingReplicas(RoutingAllocation allocation) {
        boolean changed = false;
        RoutingNodes routingNodes = allocation.routingNodes();
        if (routingNodes.unassigned().getNumPrimaries() == 0) {
            // move out if we don't have unassigned primaries
            return changed;
        }

        // go over and remove dangling replicas that are initializing for primary shards
        List<ShardRouting> shardsToFail = new ArrayList<>();
        for (ShardRouting shardEntry : routingNodes.unassigned()) {
            if (shardEntry.primary()) {
                for (ShardRouting routing : routingNodes.assignedShards(shardEntry)) {
                    if (!routing.primary() && routing.initializing()) {
                        shardsToFail.add(routing);
                    }
                }

            }
        }
        for (ShardRouting shardToFail : shardsToFail) {
            changed |= applyFailedShard(allocation, shardToFail, false,
                    new UnassignedInfo(UnassignedInfo.Reason.ALLOCATION_FAILED, "primary failed while replica initializing",
                            null, allocation.getCurrentNanoTime(), System.currentTimeMillis()));
        }

        // now, go over and elect a new primary if possible, not, from this code block on, if one is elected,
        // routingNodes.hasUnassignedPrimaries() will potentially be false

        for (ShardRouting shardEntry : routingNodes.unassigned()) {
            if (shardEntry.primary()) {
                ShardRouting candidate = allocation.routingNodes().activeReplica(shardEntry);
                if (candidate != null) {
                    IndexMetaData index = allocation.metaData().index(candidate.index());
                    routingNodes.swapPrimaryFlag(shardEntry, candidate);
                    if (candidate.relocatingNodeId() != null) {
                        changed = true;
                        // its also relocating, make sure to move the other routing to primary
                        RoutingNode node = routingNodes.node(candidate.relocatingNodeId());
                        if (node != null) {
                            for (ShardRouting shardRouting : node) {
                                if (shardRouting.shardId().equals(candidate.shardId()) && !shardRouting.primary()) {
                                    routingNodes.swapPrimaryFlag(shardRouting);
                                    break;
                                }
                            }
                        }
                    }
                    if (IndexMetaData.isIndexUsingShadowReplicas(index.getSettings())) {
                        routingNodes.reinitShadowPrimary(candidate);
                        changed = true;
                    }
                }
            }
        }

        return changed;
    }

    /**
     * Applies the new nodes to the routing nodes and returns them (just the
     * new nodes);
     */
    private void applyNewNodes(RoutingAllocation allocation) {
        final RoutingNodes routingNodes = allocation.routingNodes();
        for (ObjectCursor<DiscoveryNode> cursor : allocation.nodes().dataNodes().values()) {
            DiscoveryNode node = cursor.value;
            if (!routingNodes.isKnown(node)) {
                routingNodes.addNode(node);
            }
        }
    }

    private boolean deassociateDeadNodes(RoutingAllocation allocation) {
        boolean changed = false;
        for (RoutingNodes.RoutingNodesIterator it = allocation.routingNodes().nodes(); it.hasNext(); ) {
            RoutingNode node = it.next();
            if (allocation.nodes().dataNodes().containsKey(node.nodeId())) {
                // its a live node, continue
                continue;
            }
            changed = true;
            // now, go over all the shards routing on the node, and fail them
            for (ShardRouting shardRouting : node.copyShards()) {
                UnassignedInfo unassignedInfo = new UnassignedInfo(UnassignedInfo.Reason.NODE_LEFT, "node_left[" + node.nodeId() + "]", null,
                        allocation.getCurrentNanoTime(), System.currentTimeMillis());
                applyFailedShard(allocation, shardRouting, false, unassignedInfo);
            }
            // its a dead node, remove it, note, its important to remove it *after* we apply failed shard
            // since it relies on the fact that the RoutingNode exists in the list of nodes
            it.remove();
        }
        return changed;
    }

    private boolean applyStartedShards(RoutingNodes routingNodes, Iterable<? extends ShardRouting> startedShardEntries) {
        boolean dirty = false;
        // apply shards might be called several times with the same shard, ignore it
        for (ShardRouting startedShard : startedShardEntries) {
            assert startedShard.initializing();

            // validate index still exists. strictly speaking this is not needed but it gives clearer logs
            if (routingNodes.routingTable().index(startedShard.index()) == null) {
                logger.debug("{} ignoring shard started, unknown index (routing: {})", startedShard.shardId(), startedShard);
                continue;
            }


            RoutingNodes.RoutingNodeIterator currentRoutingNode = routingNodes.routingNodeIter(startedShard.currentNodeId());
            if (currentRoutingNode == null) {
                logger.debug("{} failed to find shard in order to start it [failed to find node], ignoring (routing: {})", startedShard.shardId(), startedShard);
                continue;
            }

            for (ShardRouting shard : currentRoutingNode) {
                if (shard.isSameAllocation(startedShard)) {
                    if (shard.active()) {
                        logger.trace("{} shard is already started, ignoring (routing: {})", startedShard.shardId(), startedShard);
                    } else {
                        dirty = true;
                        // override started shard with the latest copy. Capture it now , before starting the shard destroys it...
                        startedShard = new ShardRouting(shard);
                        routingNodes.started(shard);
                        logger.trace("{} marked shard as started (routing: {})", startedShard.shardId(), startedShard);
                    }
                    break;
                }
            }

            // startedShard is the current state of the shard (post relocation for example)
            // this means that after relocation, the state will be started and the currentNodeId will be
            // the node we relocated to
            if (startedShard.relocatingNodeId() == null) {
                continue;
            }

            RoutingNodes.RoutingNodeIterator sourceRoutingNode = routingNodes.routingNodeIter(startedShard.relocatingNodeId());
            if (sourceRoutingNode != null) {
                while (sourceRoutingNode.hasNext()) {
                    ShardRouting shard = sourceRoutingNode.next();
                    if (shard.isRelocationSourceOf(startedShard)) {
                        dirty = true;
                        sourceRoutingNode.remove();
                        break;
                    }
                }
            }
        }
        return dirty;
    }

    /**
     * Applies the relevant logic to handle a failed shard. Returns <tt>true</tt> if changes happened that
     * require relocation.
     */
    private boolean applyFailedShard(RoutingAllocation allocation, ShardRouting failedShard, boolean addToIgnoreList, UnassignedInfo unassignedInfo) {
        IndexRoutingTable indexRoutingTable = allocation.routingTable().index(failedShard.index());
        if (indexRoutingTable == null) {
            logger.debug("{} ignoring shard failure, unknown index in {} ({})", failedShard.shardId(), failedShard, unassignedInfo.shortSummary());
            return false;
        }

        RoutingNodes routingNodes = allocation.routingNodes();

        RoutingNodes.RoutingNodeIterator matchedNode = routingNodes.routingNodeIter(failedShard.currentNodeId());
        if (matchedNode == null) {
            logger.debug("{} ignoring shard failure, unknown node in {} ({})", failedShard.shardId(), failedShard, unassignedInfo.shortSummary());
            return false;
        }

        boolean matchedShard = false;
        while (matchedNode.hasNext()) {
            ShardRouting routing = matchedNode.next();
            if (routing.isSameAllocation(failedShard)) {
                matchedShard = true;
                logger.debug("{} failed shard {} found in routingNodes, failing it ({})", failedShard.shardId(), failedShard, unassignedInfo.shortSummary());
                break;
            }
        }

        if (matchedShard == false) {
            logger.debug("{} ignoring shard failure, unknown allocation id in {} ({})", failedShard.shardId(), failedShard, unassignedInfo.shortSummary());
            return false;
        }

        // replace incoming instance to make sure we work on the latest one. Copy it to maintain information during modifications.
        failedShard = new ShardRouting(matchedNode.current());

        // remove the current copy of the shard
        matchedNode.remove();

        if (addToIgnoreList) {
            // make sure we ignore this shard on the relevant node
            allocation.addIgnoreShardForNode(failedShard.shardId(), failedShard.currentNodeId());
        }

        if (failedShard.relocatingNodeId() != null && failedShard.initializing()) {
            // The shard is a target of a relocating shard. In that case we only
            // need to remove the target shard and cancel the source relocation.
            // No shard is left unassigned
            logger.trace("{} is a relocation target, resolving source to cancel relocation ({})", failedShard, unassignedInfo.shortSummary());
            RoutingNode relocatingFromNode = routingNodes.node(failedShard.relocatingNodeId());
            if (relocatingFromNode != null) {
                for (ShardRouting shardRouting : relocatingFromNode) {
                    if (shardRouting.isRelocationSourceOf(failedShard)) {
                        logger.trace("{}, resolved source to [{}]. canceling relocation ... ({})", failedShard.shardId(), shardRouting, unassignedInfo.shortSummary());
                        routingNodes.cancelRelocation(shardRouting);
                        break;
                    }
                }
            }
        } else {
            // The fail shard is the main copy of the current shard routing. Any
            // relocation will be cancelled (and the target shard removed as well)
            // and the shard copy needs to be marked as unassigned

            if (failedShard.relocatingNodeId() != null) {
                // handle relocation source shards.  we need to find the target initializing shard that is recovering, and remove it...
                assert failedShard.initializing() == false; // should have been dealt with and returned
                assert failedShard.relocating();

                RoutingNodes.RoutingNodeIterator initializingNode = routingNodes.routingNodeIter(failedShard.relocatingNodeId());
                if (initializingNode != null) {
                    while (initializingNode.hasNext()) {
                        ShardRouting shardRouting = initializingNode.next();
                        if (shardRouting.isRelocationTargetOf(failedShard)) {
                            logger.trace("{} is removed due to the failure of the source shard", shardRouting);
                            initializingNode.remove();
                        }
                    }
                }
            }

            matchedNode.moveToUnassigned(unassignedInfo);
        }
        assert matchedNode.isRemoved() : "failedShard " + failedShard + " was matched but wasn't removed";
        return true;
    }

    private RoutingNodes getMutableRoutingNodes(ClusterState clusterState) {
        RoutingNodes routingNodes = new RoutingNodes(clusterState, false); // this is a costly operation - only call this once!
        return routingNodes;
    }

    /** ovrride this to control time based decisions during allocation */
    protected long currentNanoTime() {
        return System.nanoTime();
    }
}<|MERGE_RESOLUTION|>--- conflicted
+++ resolved
@@ -27,14 +27,7 @@
 import org.elasticsearch.cluster.metadata.IndexMetaData;
 import org.elasticsearch.cluster.metadata.MetaData;
 import org.elasticsearch.cluster.node.DiscoveryNode;
-import org.elasticsearch.cluster.routing.AllocationId;
-import org.elasticsearch.cluster.routing.IndexRoutingTable;
-import org.elasticsearch.cluster.routing.IndexShardRoutingTable;
-import org.elasticsearch.cluster.routing.RoutingNode;
-import org.elasticsearch.cluster.routing.RoutingNodes;
-import org.elasticsearch.cluster.routing.RoutingTable;
-import org.elasticsearch.cluster.routing.ShardRouting;
-import org.elasticsearch.cluster.routing.UnassignedInfo;
+import org.elasticsearch.cluster.routing.*;
 import org.elasticsearch.cluster.routing.allocation.allocator.ShardsAllocators;
 import org.elasticsearch.cluster.routing.allocation.command.AllocationCommands;
 import org.elasticsearch.cluster.routing.allocation.decider.AllocationDeciders;
@@ -43,11 +36,7 @@
 import org.elasticsearch.common.inject.Inject;
 import org.elasticsearch.common.settings.Settings;
 
-import java.util.ArrayList;
-import java.util.Collections;
-import java.util.List;
-import java.util.Objects;
-import java.util.Set;
+import java.util.*;
 import java.util.function.Function;
 import java.util.stream.Collectors;
 
@@ -94,27 +83,17 @@
         if (withReroute) {
             reroute(allocation);
         }
-<<<<<<< HEAD
-
-        RoutingAllocation.Result result = buildChangedResult(clusterState.metaData(), routingNodes);
-=======
         final RoutingAllocation.Result result = buildChangedResult(clusterState.metaData(), routingNodes);
->>>>>>> 54022774
 
         String startedShardsAsString = firstListElementsToCommaDelimitedString(startedShards, s -> s.shardId().toString());
         logClusterHealthStateChange(
-                new ClusterStateHealth(clusterState),
-<<<<<<< HEAD
-                new ClusterStateHealth(result.metaData(), result.routingTable()),
-=======
-                new ClusterStateHealth(clusterState.metaData(), result.routingTable()),
->>>>>>> 54022774
-                "shards started [" + startedShardsAsString + "] ..."
+            new ClusterStateHealth(clusterState),
+            new ClusterStateHealth(clusterState.metaData(), result.routingTable()),
+            "shards started [" + startedShardsAsString + "] ..."
         );
         return result;
 
     }
-
 
     protected RoutingAllocation.Result buildChangedResult(MetaData metaData, RoutingNodes routingNodes) {
         return buildChangedResult(metaData, routingNodes, new RoutingExplanations());
@@ -124,63 +103,6 @@
     protected RoutingAllocation.Result buildChangedResult(MetaData metaData, RoutingNodes routingNodes, RoutingExplanations explanations) {
         final RoutingTable routingTable = new RoutingTable.Builder().updateNodes(routingNodes).build();
         MetaData newMetaData = updateMetaDataWithRoutingTable(metaData, routingTable);
-        return new RoutingAllocation.Result(true, routingTable.validateRaiseException(newMetaData), newMetaData, explanations);
-    }
-
-    /**
-     * Updates the current {@link MetaData} based on the newly created {@link RoutingTable}.
-     *
-     * @param currentMetaData {@link MetaData} object from before the routing table was changed.
-     * @param newRoutingTable new {@link RoutingTable} created by the allocation change
-     * @return adpated {@link MetaData}, potentially the original one if no change was needed.
-     */
-    static MetaData updateMetaDataWithRoutingTable(MetaData currentMetaData, RoutingTable newRoutingTable) {
-        // make sure index meta data and routing tables are in sync w.r.t primaryTerm
-        MetaData.Builder metaDataBuilder = null;
-        for (IndexRoutingTable indexRoutingTable : newRoutingTable) {
-            final IndexMetaData indexMetaData = currentMetaData.index(indexRoutingTable.getIndex());
-            if (indexMetaData == null) {
-                throw new IllegalStateException("no metadata found for index [" + indexRoutingTable.index() + "]");
-            }
-            IndexMetaData.Builder indexMetaDataBuilder = null;
-            for (IndexShardRoutingTable shardRoutings : indexRoutingTable) {
-                final ShardRouting primary = shardRoutings.primaryShard();
-                if (primary == null) {
-                    throw new IllegalStateException("missing primary shard for " + shardRoutings.shardId());
-                }
-                final int shardId = primary.shardId().id();
-                if (primary.primaryTerm() != indexMetaData.primaryTerm(shardId)) {
-                    assert primary.primaryTerm() > indexMetaData.primaryTerm(shardId) :
-                            "primary term should only increase. Index primary term ["
-                                    + indexMetaData.primaryTerm(shardId) + "] but primary routing is " + primary;
-                    if (indexMetaDataBuilder == null) {
-                        indexMetaDataBuilder = IndexMetaData.builder(indexMetaData);
-                    }
-                    indexMetaDataBuilder.primaryTerm(shardId, primary.primaryTerm());
-                }
-            }
-            if (indexMetaDataBuilder != null) {
-                if (metaDataBuilder == null) {
-                    metaDataBuilder = MetaData.builder(currentMetaData);
-                }
-                metaDataBuilder.put(indexMetaDataBuilder);
-            }
-        }
-        if (metaDataBuilder != null) {
-            return metaDataBuilder.build();
-        } else {
-            return currentMetaData;
-        }
-    }
-
-
-    protected RoutingAllocation.Result buildChangedResult(MetaData metaData, RoutingNodes routingNodes) {
-        return buildChangedResult(metaData, routingNodes, new RoutingExplanations());
-
-    }
-    protected RoutingAllocation.Result buildChangedResult(MetaData metaData, RoutingNodes routingNodes, RoutingExplanations explanations) {
-        final RoutingTable routingTable = new RoutingTable.Builder().updateNodes(routingNodes).build();
-        MetaData newMetaData = updateMetaDataWithRoutingTable(metaData,routingTable);
         return new RoutingAllocation.Result(true, routingTable.validateRaiseException(newMetaData), newMetaData, explanations);
     }
 
@@ -201,11 +123,13 @@
             }
             IndexMetaData.Builder indexMetaDataBuilder = null;
             for (IndexShardRoutingTable shardRoutings : indexRoutingTable) {
+
+                // update activeAllocationIds
                 Set<String> activeAllocationIds = shardRoutings.activeShards().stream()
-                        .map(ShardRouting::allocationId)
-                        .filter(Objects::nonNull)
-                        .map(AllocationId::getId)
-                        .collect(Collectors.toSet());
+                    .map(ShardRouting::allocationId)
+                    .filter(Objects::nonNull)
+                    .map(AllocationId::getId)
+                    .collect(Collectors.toSet());
                 // only update active allocation ids if there is an active shard
                 if (activeAllocationIds.isEmpty() == false) {
                     // get currently stored allocation ids
@@ -214,9 +138,24 @@
                         if (indexMetaDataBuilder == null) {
                             indexMetaDataBuilder = IndexMetaData.builder(indexMetaData);
                         }
-
                         indexMetaDataBuilder.putActiveAllocationIds(shardRoutings.shardId().id(), activeAllocationIds);
                     }
+                }
+
+                // update primary terms
+                final ShardRouting primary = shardRoutings.primaryShard();
+                if (primary == null) {
+                    throw new IllegalStateException("missing primary shard for " + shardRoutings.shardId());
+                }
+                final int shardId = primary.shardId().id();
+                if (primary.primaryTerm() != indexMetaData.primaryTerm(shardId)) {
+                    assert primary.primaryTerm() > indexMetaData.primaryTerm(shardId) :
+                        "primary term should only increase. Index primary term ["
+                            + indexMetaData.primaryTerm(shardId) + "] but primary routing is " + primary;
+                    if (indexMetaDataBuilder == null) {
+                        indexMetaDataBuilder = IndexMetaData.builder(indexMetaData);
+                    }
+                    indexMetaDataBuilder.primaryTerm(shardId, primary.primaryTerm());
                 }
             }
             if (indexMetaDataBuilder != null) {
@@ -250,28 +189,19 @@
         boolean changed = false;
         for (FailedRerouteAllocation.FailedShard failedShard : failedShards) {
             changed |= applyFailedShard(allocation, failedShard.shard, true, new UnassignedInfo(UnassignedInfo.Reason.ALLOCATION_FAILED, failedShard.message, failedShard.failure,
-                    System.nanoTime(), System.currentTimeMillis()));
+                System.nanoTime(), System.currentTimeMillis()));
         }
         if (!changed) {
             return new RoutingAllocation.Result(false, clusterState.routingTable(), clusterState.metaData());
         }
         shardsAllocators.applyFailedShards(allocation);
         reroute(allocation);
-<<<<<<< HEAD
-        RoutingAllocation.Result result = buildChangedResult(clusterState.metaData(), routingNodes);
-
-        String failedShardsAsString = firstListElementsToCommaDelimitedString(failedShards, s -> s.shard.shardId().toString());
-        logClusterHealthStateChange(
-                new ClusterStateHealth(clusterState),
-                new ClusterStateHealth(clusterState.getMetaData(), clusterState.routingTable()),
-=======
         final RoutingAllocation.Result result = buildChangedResult(clusterState.metaData(), routingNodes);
         String failedShardsAsString = firstListElementsToCommaDelimitedString(failedShards, s -> s.shard.shardId().toString());
         logClusterHealthStateChange(
-                new ClusterStateHealth(clusterState),
-                new ClusterStateHealth(clusterState.getMetaData(), result.routingTable()),
->>>>>>> 54022774
-                "shards failed [" + failedShardsAsString + "] ..."
+            new ClusterStateHealth(clusterState),
+            new ClusterStateHealth(clusterState.getMetaData(), result.routingTable()),
+            "shards failed [" + failedShardsAsString + "] ..."
         );
         return result;
     }
@@ -287,10 +217,10 @@
     private <T> String firstListElementsToCommaDelimitedString(List<T> elements, Function<T, String> formatter) {
         final int maxNumberOfElements = 10;
         return elements
-                .stream()
-                .limit(maxNumberOfElements)
-                .map(formatter)
-                .collect(Collectors.joining(", "));
+            .stream()
+            .limit(maxNumberOfElements)
+            .map(formatter)
+            .collect(Collectors.joining(", "));
     }
 
     public RoutingAllocation.Result reroute(ClusterState clusterState, AllocationCommands commands) {
@@ -315,9 +245,9 @@
         reroute(allocation);
         RoutingAllocation.Result result = buildChangedResult(clusterState.metaData(), routingNodes, explanations);
         logClusterHealthStateChange(
-                new ClusterStateHealth(clusterState),
-                new ClusterStateHealth(clusterState.getMetaData(), result.routingTable()),
-                "reroute commands"
+            new ClusterStateHealth(clusterState),
+            new ClusterStateHealth(clusterState.getMetaData(), result.routingTable()),
+            "reroute commands"
         );
         return result;
     }
@@ -348,9 +278,9 @@
         }
         RoutingAllocation.Result result = buildChangedResult(clusterState.metaData(), routingNodes);
         logClusterHealthStateChange(
-                new ClusterStateHealth(clusterState),
-                new ClusterStateHealth(clusterState.getMetaData(), result.routingTable()),
-                reason
+            new ClusterStateHealth(clusterState),
+            new ClusterStateHealth(clusterState.getMetaData(), result.routingTable()),
+            reason
         );
         return result;
     }
@@ -462,8 +392,8 @@
         }
         for (ShardRouting shardToFail : shardsToFail) {
             changed |= applyFailedShard(allocation, shardToFail, false,
-                    new UnassignedInfo(UnassignedInfo.Reason.ALLOCATION_FAILED, "primary failed while replica initializing",
-                            null, allocation.getCurrentNanoTime(), System.currentTimeMillis()));
+                new UnassignedInfo(UnassignedInfo.Reason.ALLOCATION_FAILED, "primary failed while replica initializing",
+                    null, allocation.getCurrentNanoTime(), System.currentTimeMillis()));
         }
 
         // now, go over and elect a new primary if possible, not, from this code block on, if one is elected,
@@ -525,7 +455,7 @@
             // now, go over all the shards routing on the node, and fail them
             for (ShardRouting shardRouting : node.copyShards()) {
                 UnassignedInfo unassignedInfo = new UnassignedInfo(UnassignedInfo.Reason.NODE_LEFT, "node_left[" + node.nodeId() + "]", null,
-                        allocation.getCurrentNanoTime(), System.currentTimeMillis());
+                    allocation.getCurrentNanoTime(), System.currentTimeMillis());
                 applyFailedShard(allocation, shardRouting, false, unassignedInfo);
             }
             // its a dead node, remove it, note, its important to remove it *after* we apply failed shard
