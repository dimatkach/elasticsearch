/*
 * Licensed to Elasticsearch under one or more contributor
 * license agreements. See the NOTICE file distributed with
 * this work for additional information regarding copyright
 * ownership. Elasticsearch licenses this file to you under
 * the Apache License, Version 2.0 (the "License"); you may
 * not use this file except in compliance with the License.
 * You may obtain a copy of the License at
 *
 *    http://www.apache.org/licenses/LICENSE-2.0
 *
 * Unless required by applicable law or agreed to in writing,
 * software distributed under the License is distributed on an
 * "AS IS" BASIS, WITHOUT WARRANTIES OR CONDITIONS OF ANY
 * KIND, either express or implied.  See the License for the
 * specific language governing permissions and limitations
 * under the License.
 */
package org.elasticsearch.index.engine;

import org.apache.lucene.analysis.Analyzer;
import org.apache.lucene.codecs.Codec;
import org.apache.lucene.index.MergePolicy;
import org.apache.lucene.index.SnapshotDeletionPolicy;
import org.apache.lucene.search.QueryCache;
import org.apache.lucene.search.QueryCachingPolicy;
import org.apache.lucene.search.similarities.Similarity;
import org.elasticsearch.common.settings.Settings;
import org.elasticsearch.common.unit.ByteSizeValue;
import org.elasticsearch.common.unit.TimeValue;
import org.elasticsearch.index.IndexSettings;
import org.elasticsearch.index.codec.CodecService;
import org.elasticsearch.index.indexing.ShardIndexingService;
import org.elasticsearch.index.shard.MergeSchedulerConfig;
import org.elasticsearch.index.shard.ShardId;
import org.elasticsearch.index.shard.TranslogRecoveryPerformer;
import org.elasticsearch.index.store.Store;
import org.elasticsearch.index.translog.TranslogConfig;
import org.elasticsearch.indices.memory.IndexingMemoryController;
import org.elasticsearch.threadpool.ThreadPool;

import java.util.concurrent.TimeUnit;

/*
 * Holds all the configuration that is used to create an {@link Engine}.
 * Once {@link Engine} has been created with this object, changes to this
 * object will affect the {@link Engine} instance.
 */
public final class EngineConfig {
    private final ShardId shardId;
    private final TranslogRecoveryPerformer translogRecoveryPerformer;
<<<<<<< HEAD
    private final Settings indexSettings;
    private final ByteSizeValue indexingBufferSize;
=======
    private final IndexSettings indexSettings;
    private volatile ByteSizeValue indexingBufferSize;
    private volatile ByteSizeValue versionMapSize;
    private volatile String versionMapSizeSetting;
>>>>>>> 7bca97bb
    private volatile boolean compoundOnFlush = true;
    private long gcDeletesInMillis = DEFAULT_GC_DELETES.millis();
    private volatile boolean enableGcDeletes = true;
    private final TimeValue flushMergesAfter;
    private final String codecName;
    private final ThreadPool threadPool;
    private final ShardIndexingService indexingService;
    private final Engine.Warmer warmer;
    private final Store store;
    private final SnapshotDeletionPolicy deletionPolicy;
    private final MergePolicy mergePolicy;
    private final MergeSchedulerConfig mergeSchedulerConfig;
    private final Analyzer analyzer;
    private final Similarity similarity;
    private final CodecService codecService;
    private final Engine.EventListener eventListener;
    private final boolean forceNewTranslog;
    private final QueryCache queryCache;
    private final QueryCachingPolicy queryCachingPolicy;

    /**
     * Index setting for compound file on flush. This setting is realtime updateable.
     */
    public static final String INDEX_COMPOUND_ON_FLUSH = "index.compound_on_flush";

    /**
     * Index setting to enable / disable deletes garbage collection.
     * This setting is realtime updateable
     */
    public static final String INDEX_GC_DELETES_SETTING = "index.gc_deletes";

    /**
     * Index setting to change the low level lucene codec used for writing new segments.
     * This setting is <b>not</b> realtime updateable.
     */
    public static final String INDEX_CODEC_SETTING = "index.codec";

    /**
     * Index setting to control the index buffer size.
     * This setting is <b>not</b> realtime updateable.
     */

    /** if set to true the engine will start even if the translog id in the commit point can not be found */
    public static final String INDEX_FORCE_NEW_TRANSLOG = "index.engine.force_new_translog";

    public static final TimeValue DEFAULT_REFRESH_INTERVAL = new TimeValue(1, TimeUnit.SECONDS);
    public static final TimeValue DEFAULT_GC_DELETES = TimeValue.timeValueSeconds(60);

    private static final String DEFAULT_CODEC_NAME = "default";
    private TranslogConfig translogConfig;
    private boolean create = false;

    /**
     * Creates a new {@link org.elasticsearch.index.engine.EngineConfig}
     */
    public EngineConfig(ShardId shardId, ThreadPool threadPool, ShardIndexingService indexingService,
                        IndexSettings indexSettings, Engine.Warmer warmer, Store store, SnapshotDeletionPolicy deletionPolicy,
                        MergePolicy mergePolicy, MergeSchedulerConfig mergeSchedulerConfig, Analyzer analyzer,
                        Similarity similarity, CodecService codecService, Engine.EventListener eventListener,
                        TranslogRecoveryPerformer translogRecoveryPerformer, QueryCache queryCache, QueryCachingPolicy queryCachingPolicy, TranslogConfig translogConfig, TimeValue flushMergesAfter) {
        this.shardId = shardId;
        final Settings settings = indexSettings.getSettings();
        this.indexSettings = indexSettings;
        this.threadPool = threadPool;
        this.indexingService = indexingService;
        this.warmer = warmer == null ? (a,b) -> {} : warmer;
        this.store = store;
        this.deletionPolicy = deletionPolicy;
        this.mergePolicy = mergePolicy;
        this.mergeSchedulerConfig = mergeSchedulerConfig;
        this.analyzer = analyzer;
        this.similarity = similarity;
        this.codecService = codecService;
<<<<<<< HEAD
        this.failedEngineListener = failedEngineListener;
        this.compoundOnFlush = indexSettings.getAsBoolean(INDEX_COMPOUND_ON_FLUSH, compoundOnFlush);
        codecName = indexSettings.get(INDEX_CODEC_SETTING, DEFAULT_CODEC_NAME);
        // We give IndexWriter a huge buffer, so it won't flush on its own.  Instead, IndexingMemoryController periodically checks
        // and refreshes the most heap-consuming shards when total indexing heap usage is too high:
        indexingBufferSize = new ByteSizeValue(256, ByteSizeUnit.MB);
        gcDeletesInMillis = indexSettings.getAsTime(INDEX_GC_DELETES_SETTING, DEFAULT_GC_DELETES).millis();
=======
        this.eventListener = eventListener;
        this.compoundOnFlush = settings.getAsBoolean(EngineConfig.INDEX_COMPOUND_ON_FLUSH, compoundOnFlush);
        codecName = settings.get(EngineConfig.INDEX_CODEC_SETTING, EngineConfig.DEFAULT_CODEC_NAME);
        // We start up inactive and rely on IndexingMemoryController to give us our fair share once we start indexing:
        indexingBufferSize = IndexingMemoryController.INACTIVE_SHARD_INDEXING_BUFFER;
        gcDeletesInMillis = settings.getAsTime(INDEX_GC_DELETES_SETTING, EngineConfig.DEFAULT_GC_DELETES).millis();
        versionMapSizeSetting = settings.get(INDEX_VERSION_MAP_SIZE, DEFAULT_VERSION_MAP_SIZE);
        updateVersionMapSize();
>>>>>>> 7bca97bb
        this.translogRecoveryPerformer = translogRecoveryPerformer;
        this.forceNewTranslog = settings.getAsBoolean(INDEX_FORCE_NEW_TRANSLOG, false);
        this.queryCache = queryCache;
        this.queryCachingPolicy = queryCachingPolicy;
        this.translogConfig = translogConfig;
        this.flushMergesAfter = flushMergesAfter;
    }

    /** if true the engine will start even if the translog id in the commit point can not be found */
    public boolean forceNewTranslog() {
        return forceNewTranslog;
    }

    /**
     * Enables / disables gc deletes
     *
     * @see #isEnableGcDeletes()
     */
    public void setEnableGcDeletes(boolean enableGcDeletes) {
        this.enableGcDeletes = enableGcDeletes;
    }

    /**
     * Returns the initial index buffer size. This setting is only read on startup and otherwise controlled by {@link org.elasticsearch.indices.memory.IndexingMemoryController}
     */
    public ByteSizeValue getIndexingBufferSize() {
        return indexingBufferSize;
    }

    /**
     * Returns <code>true</code> iff flushed segments should be written as compound file system. Defaults to <code>true</code>
     */
    public boolean isCompoundOnFlush() {
        return compoundOnFlush;
    }

    /**
     * Returns the GC deletes cycle in milliseconds.
     */
    public long getGcDeletesInMillis() {
        return gcDeletesInMillis;
    }

    /**
     * Returns <code>true</code> iff delete garbage collection in the engine should be enabled. This setting is updateable
     * in realtime and forces a volatile read. Consumers can safely read this value directly go fetch it's latest value. The default is <code>true</code>
     * <p>
     *     Engine GC deletion if enabled collects deleted documents from in-memory realtime data structures after a certain amount of
     *     time ({@link #getGcDeletesInMillis()} if enabled. Before deletes are GCed they will cause re-adding the document that was deleted
     *     to fail.
     * </p>
     */
    public boolean isEnableGcDeletes() {
        return enableGcDeletes;
    }

    /**
     * Returns the {@link Codec} used in the engines {@link org.apache.lucene.index.IndexWriter}
     * <p>
     *     Note: this settings is only read on startup.
     * </p>
     */
    public Codec getCodec() {
        return codecService.codec(codecName);
    }

    /**
     * Returns a thread-pool mainly used to get estimated time stamps from {@link org.elasticsearch.threadpool.ThreadPool#estimatedTimeInMillis()} and to schedule
     * async force merge calls on the {@link org.elasticsearch.threadpool.ThreadPool.Names#FORCE_MERGE} thread-pool
     */
    public ThreadPool getThreadPool() {
        return threadPool;
    }

    /**
     * Returns a {@link org.elasticsearch.index.indexing.ShardIndexingService} used inside the engine to inform about
     * pre and post index. The operations are used for statistic purposes etc.
     *
     * @see org.elasticsearch.index.indexing.ShardIndexingService#postIndex(Engine.Index)
     * @see org.elasticsearch.index.indexing.ShardIndexingService#preIndex(Engine.Index)
     *
     */
    public ShardIndexingService getIndexingService() {
        return indexingService;
    }

    /**
     * Returns an {@link org.elasticsearch.index.engine.Engine.Warmer} used to warm new searchers before they are used for searching.
     */
    public Engine.Warmer getWarmer() {
        return warmer;
    }

    /**
     * Returns the {@link org.elasticsearch.index.store.Store} instance that provides access to the {@link org.apache.lucene.store.Directory}
     * used for the engines {@link org.apache.lucene.index.IndexWriter} to write it's index files to.
     * <p>
     * Note: In order to use this instance the consumer needs to increment the stores reference before it's used the first time and hold
     * it's reference until it's not needed anymore.
     * </p>
     */
    public Store getStore() {
        return store;
    }

    /**
     * Returns a {@link SnapshotDeletionPolicy} used in the engines
     * {@link org.apache.lucene.index.IndexWriter}.
     */
    public SnapshotDeletionPolicy getDeletionPolicy() {
        return deletionPolicy;
    }

    /**
     * Returns the {@link org.apache.lucene.index.MergePolicy} for the engines {@link org.apache.lucene.index.IndexWriter}
     */
    public MergePolicy getMergePolicy() {
        return mergePolicy;
    }

    /**
     * Returns the {@link MergeSchedulerConfig}
     */
    public MergeSchedulerConfig getMergeSchedulerConfig() {
        return mergeSchedulerConfig;
    }

    /**
     * Returns a listener that should be called on engine failure
     */
    public Engine.EventListener getEventListener() {
        return eventListener;
    }

    /**
     * Returns the index settings for this index.
     */
    public IndexSettings getIndexSettings() {
        return indexSettings;
    }

    /**
     * Returns the engines shard ID
     */
    public ShardId getShardId() { return shardId; }

    /**
     * Returns the analyzer as the default analyzer in the engines {@link org.apache.lucene.index.IndexWriter}
     */
    public Analyzer getAnalyzer() {
        return analyzer;
    }

    /**
     * Returns the {@link org.apache.lucene.search.similarities.Similarity} used for indexing and searching.
     */
    public Similarity getSimilarity() {
        return similarity;
    }

    /**
     * Sets the GC deletes cycle in milliseconds.
     */
    public void setGcDeletesInMillis(long gcDeletesInMillis) {
        this.gcDeletesInMillis = gcDeletesInMillis;
    }

    /**
     * Sets if flushed segments should be written as compound file system. Defaults to <code>true</code>
     */
    public void setCompoundOnFlush(boolean compoundOnFlush) {
        this.compoundOnFlush = compoundOnFlush;
    }

    /**
     * Returns the {@link org.elasticsearch.index.shard.TranslogRecoveryPerformer} for this engine. This class is used
     * to apply transaction log operations to the engine. It encapsulates all the logic to transfer the translog entry into
     * an indexing operation.
     */
    public TranslogRecoveryPerformer getTranslogRecoveryPerformer() {
        return translogRecoveryPerformer;
    }

    /**
     * Return the cache to use for queries.
     */
    public QueryCache getQueryCache() {
        return queryCache;
    }

    /**
     * Return the policy to use when caching queries.
     */
    public QueryCachingPolicy getQueryCachingPolicy() {
        return queryCachingPolicy;
    }

    /**
     * Returns the translog config for this engine
     */
    public TranslogConfig getTranslogConfig() {
        return translogConfig;
    }

    /**
     * Iff set to <code>true</code> the engine will create a new lucene index when opening the engine.
     * Otherwise the lucene index writer is opened in append mode. The default is <code>false</code>
     */
    public void setCreate(boolean create) {
        this.create = create;
    }

    /**
     * Iff <code>true</code> the engine should create a new lucene index when opening the engine.
     * Otherwise the lucene index writer should be opened in append mode. The default is <code>false</code>
     */
    public boolean isCreate() {
        return create;
    }

    /**
     * Returns a {@link TimeValue} at what time interval after the last write modification to the engine finished merges
     * should be automatically flushed. This is used to free up transient disk usage of potentially large segments that
     * are written after the engine became inactive from an indexing perspective.
     */
    public TimeValue getFlushMergesAfter() { return flushMergesAfter; }

}<|MERGE_RESOLUTION|>--- conflicted
+++ resolved
@@ -26,6 +26,7 @@
 import org.apache.lucene.search.QueryCachingPolicy;
 import org.apache.lucene.search.similarities.Similarity;
 import org.elasticsearch.common.settings.Settings;
+import org.elasticsearch.common.unit.ByteSizeUnit;
 import org.elasticsearch.common.unit.ByteSizeValue;
 import org.elasticsearch.common.unit.TimeValue;
 import org.elasticsearch.index.IndexSettings;
@@ -49,15 +50,8 @@
 public final class EngineConfig {
     private final ShardId shardId;
     private final TranslogRecoveryPerformer translogRecoveryPerformer;
-<<<<<<< HEAD
-    private final Settings indexSettings;
+    private final IndexSettings indexSettings;
     private final ByteSizeValue indexingBufferSize;
-=======
-    private final IndexSettings indexSettings;
-    private volatile ByteSizeValue indexingBufferSize;
-    private volatile ByteSizeValue versionMapSize;
-    private volatile String versionMapSizeSetting;
->>>>>>> 7bca97bb
     private volatile boolean compoundOnFlush = true;
     private long gcDeletesInMillis = DEFAULT_GC_DELETES.millis();
     private volatile boolean enableGcDeletes = true;
@@ -131,24 +125,13 @@
         this.analyzer = analyzer;
         this.similarity = similarity;
         this.codecService = codecService;
-<<<<<<< HEAD
-        this.failedEngineListener = failedEngineListener;
-        this.compoundOnFlush = indexSettings.getAsBoolean(INDEX_COMPOUND_ON_FLUSH, compoundOnFlush);
-        codecName = indexSettings.get(INDEX_CODEC_SETTING, DEFAULT_CODEC_NAME);
-        // We give IndexWriter a huge buffer, so it won't flush on its own.  Instead, IndexingMemoryController periodically checks
-        // and refreshes the most heap-consuming shards when total indexing heap usage is too high:
-        indexingBufferSize = new ByteSizeValue(256, ByteSizeUnit.MB);
-        gcDeletesInMillis = indexSettings.getAsTime(INDEX_GC_DELETES_SETTING, DEFAULT_GC_DELETES).millis();
-=======
         this.eventListener = eventListener;
         this.compoundOnFlush = settings.getAsBoolean(EngineConfig.INDEX_COMPOUND_ON_FLUSH, compoundOnFlush);
         codecName = settings.get(EngineConfig.INDEX_CODEC_SETTING, EngineConfig.DEFAULT_CODEC_NAME);
-        // We start up inactive and rely on IndexingMemoryController to give us our fair share once we start indexing:
-        indexingBufferSize = IndexingMemoryController.INACTIVE_SHARD_INDEXING_BUFFER;
+        // We give IndexWriter a huge buffer, so it won't flush on its own.  Instead, IndexingMemoryController periodically checks
+        // and refreshes the most heap-consuming shards when total indexing heap usage across all shards is too high:
+        indexingBufferSize = new ByteSizeValue(256, ByteSizeUnit.MB);
         gcDeletesInMillis = settings.getAsTime(INDEX_GC_DELETES_SETTING, EngineConfig.DEFAULT_GC_DELETES).millis();
-        versionMapSizeSetting = settings.get(INDEX_VERSION_MAP_SIZE, DEFAULT_VERSION_MAP_SIZE);
-        updateVersionMapSize();
->>>>>>> 7bca97bb
         this.translogRecoveryPerformer = translogRecoveryPerformer;
         this.forceNewTranslog = settings.getAsBoolean(INDEX_FORCE_NEW_TRANSLOG, false);
         this.queryCache = queryCache;
